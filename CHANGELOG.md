--- conflicted
+++ resolved
@@ -3,9 +3,4 @@
 * [CHANGE] Removed global metrics for KV package. Making a KV object will now require a prometheus registerer that will
   be used to register all relevant KV class metrics. #22
 * [CHANGE] Added CHANGELOG.md and Pull Request template to reference the changelog
-<<<<<<< HEAD
-* [ENHANCEMENT] Added yolobuf and shard from cortex pkg/util #36
-=======
-* [ENHANCEMENT] Add http package from cortex #34
->>>>>>> 48e693a1
 * [ENHANCEMENT] Add middleware package. #38